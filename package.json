--- conflicted
+++ resolved
@@ -36,13 +36,8 @@
     "@types/js-yaml": "^3.12.1",
     "@types/lodash": "^4.14.135",
     "@types/node": "^12.0.10",
-<<<<<<< HEAD
-    "@types/react": "16.8.25",
+    "@types/react": "16.9.3",
     "@types/react-dom": "16.9.1",
-=======
-    "@types/react": "16.9.3",
-    "@types/react-dom": "16.9.0",
->>>>>>> dde1d5d4
     "@types/react-redux": "^7.1.1",
     "@types/react-router-dom": "^4.3.4",
     "@types/redux": "^3.6.0",
