{
  "name": "i18n-manager",
  "version": "2.0.6",
  "main": "build/main/index.js",
  "license": "MIT",
  "description": "The app that will help to manage your app translations",
  "author": {
    "email": "gilmarsquinelato@gmail.com",
    "name": "Gilmar Quinelato",
    "url": "https://www.github.com/gilmarsquinelato"
  },
  "module": "commonjs",
  "homepage": "./",
  "scripts": {
    "start": "cross-env NODE_ENV=development concurrently \"yarn start:web\" \"yarn watch:main\" \"wait-on http-get://localhost:3000/ && yarn start:main\"",
    "build": "cross-env NODE_ENV=production yarn build:all && electron-builder -wml",
    "start:web": "cross-env BROWSER=none node scripts/start.js",
    "build:web": "node scripts/build.js",
    "start:main": "electron --inspect=9229 --remote-debugging-port=9222 .",
    "build:main": "tsc --outDir ./build -d -p ./main",
    "watch:main": "tsc --outDir ./build -w -p ./main",
    "build:all": "yarn clean && concurrently \"yarn build:web\" \"yarn build:main\"",
    "postinstall": "electron-builder install-app-deps",
    "clean": "rimraf build dist"
  },
  "devDependencies": {
    "@babel/core": "7.5.5",
    "@sentry/cli": "^1.46.0",
    "@sentry/electron": "^0.17.1",
    "@svgr/webpack": "4.3.2",
    "@types/electron": "^1.6.10",
    "@types/electron-devtools-installer": "^2.2.0",
    "@types/electron-is-dev": "^1.1.1",
    "@types/history": "^4.7.2",
    "@types/jest": "^24.0.15",
    "@types/js-yaml": "^3.12.1",
    "@types/lodash": "^4.14.135",
    "@types/node": "^12.0.10",
    "@types/react": "16.8.25",
    "@types/react-dom": "16.9.0",
    "@types/react-redux": "^7.1.1",
    "@types/react-router-dom": "^4.3.4",
    "@types/redux": "^3.6.0",
    "@types/redux-actions": "^2.6.1",
    "@types/redux-saga": "^0.10.5",
    "@types/semver": "^6.0.1",
    "@types/uuid": "^3.4.4",
    "@typescript-eslint/eslint-plugin": "2.0.0",
    "@typescript-eslint/parser": "2.0.0",
    "babel-eslint": "10.0.2",
    "babel-jest": "^24.8.0",
    "babel-loader": "8.0.6",
    "babel-plugin-named-asset-import": "^0.3.2",
    "babel-preset-react-app": "^9.0.0",
    "camelcase": "^5.2.0",
    "case-sensitive-paths-webpack-plugin": "2.2.0",
    "codacy-coverage": "^3.4.0",
    "concurrently": "^4.1.1",
    "cross-env": "^5.2.0",
    "css-loader": "3.2.0",
    "dotenv": "8.1.0",
    "dotenv-expand": "5.1.0",
    "electron": "^6.0.0",
    "electron-builder": "^21.1.5",
    "electron-download": "^4.1.1",
    "eslint": "^6.0.1",
<<<<<<< HEAD
    "eslint-config-react-app": "^4.0.1",
    "eslint-loader": "3.0.0",
=======
    "eslint-config-react-app": "^5.0.0",
    "eslint-loader": "2.1.2",
>>>>>>> b50c2d3c
    "eslint-plugin-flowtype": "4.0.0",
    "eslint-plugin-import": "2.18.1",
    "eslint-plugin-jsx-a11y": "6.2.1",
    "eslint-plugin-react": "7.14.3",
    "eslint-plugin-react-hooks": "^2.0.0",
    "file-loader": "4.2.0",
    "fs-extra": "8.1.0",
    "fsevents": "^2.0.7",
    "html-webpack-plugin": "4.0.0-beta.8",
    "identity-obj-proxy": "3.0.0",
    "is-wsl": "^2.1.0",
    "jest": "^24.8.0",
    "jest-environment-jsdom-fourteen": "0.1.0",
    "jest-resolve": "24.9.0",
    "jest-watch-typeahead": "0.4.0",
    "mini-css-extract-plugin": "^0.8.0",
    "node-sass": "^4.12.0",
    "optimize-css-assets-webpack-plugin": "5.0.3",
    "pnp-webpack-plugin": "1.5.0",
    "postcss-flexbugs-fixes": "4.1.0",
    "postcss-loader": "3.0.0",
    "postcss-normalize": "8.0.1",
    "postcss-preset-env": "6.7.0",
    "postcss-safe-parser": "4.0.1",
    "react-app-polyfill": "^1.0.1",
    "react-dev-utils": "^9.0.1",
    "resolve": "1.12.0",
    "rimraf": "^3.0.0",
    "sass-loader": "7.2.0",
    "semver": "6.3.0",
    "style-loader": "1.0.0",
    "terser-webpack-plugin": "1.4.0",
    "ts-jest": "^24.0.2",
    "ts-node": "^8.3.0",
    "ts-pnp": "1.1.2",
    "tsconfig-paths-webpack-plugin": "^3.2.0",
    "tslint": "^5.18.0",
    "tslint-config-airbnb": "^5.11.1",
    "url-loader": "2.1.0",
    "wait-on": "^3.2.0",
    "webpack": "^4.37.0",
    "webpack-dev-server": "3.8.0",
    "webpack-manifest-plugin": "2.0.4",
    "workbox-webpack-plugin": "4.3.1"
  },
  "dependencies": {
    "antd": "^3.19.8",
    "axios": "^0.19.0",
    "electron-devtools-installer": "^2.2.4",
    "electron-is-dev": "^1.1.0",
    "electron-updater": "^4.1.2",
    "history": "^4.9.0",
    "immutable": "^4.0.0-rc.12",
    "js-yaml": "^3.13.1",
    "lodash": "^4.17.11",
    "object-path-immutable": "^3.1.1",
    "react": "^16.8.6",
    "react-dom": "npm:@hot-loader/react-dom",
    "react-hanger": "^2.0.0",
    "react-hot-loader": "^4.11.1",
    "react-redux": "^7.1.0",
    "react-router-dom": "^5.0.1",
    "redux": "^4.0.1",
    "redux-actions": "^2.6.5",
    "redux-batched-actions": "^0.4.1",
    "redux-saga": "^1.0.4",
    "typescript": "3.5.2",
    "uuid": "^3.3.2"
  },
  "build": {
    "productName": "i18n Manager",
    "appId": "com.i18n-manager.app",
    "files": [
      "build/**/*",
      "node_modules/**/*",
      "icons/**/*",
      "package.json"
    ],
    "icon": "./icons/icon.png",
    "mac": {
      "publish": [
        "github"
      ],
      "category": "public.app-category.developer-tools",
      "target": [
        "dmg"
      ],
      "extendInfo": {
        "CFBundleDocumentTypes": [
          {
            "CFBundleTypeName": "Folder",
            "CFBundleTypeOSTypes": [
              "fold"
            ],
            "CFBundleTypeRole": "Editor",
            "LSIsAppleDefaultForType": true
          }
        ]
      }
    },
    "linux": {
      "publish": [
        "github"
      ],
      "category": "Development"
    },
    "win": {
      "publish": [
        "github"
      ]
    }
  },
  "babel": {
    "presets": [
      "react-app"
    ]
  },
  "browserslist": {
    "production": [
      "last 1 chrome version"
    ],
    "development": [
      "last 1 chrome version"
    ]
  }
}<|MERGE_RESOLUTION|>--- conflicted
+++ resolved
@@ -64,13 +64,8 @@
     "electron-builder": "^21.1.5",
     "electron-download": "^4.1.1",
     "eslint": "^6.0.1",
-<<<<<<< HEAD
-    "eslint-config-react-app": "^4.0.1",
+    "eslint-config-react-app": "^5.0.0",
     "eslint-loader": "3.0.0",
-=======
-    "eslint-config-react-app": "^5.0.0",
-    "eslint-loader": "2.1.2",
->>>>>>> b50c2d3c
     "eslint-plugin-flowtype": "4.0.0",
     "eslint-plugin-import": "2.18.1",
     "eslint-plugin-jsx-a11y": "6.2.1",
