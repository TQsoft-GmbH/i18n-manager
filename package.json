--- conflicted
+++ resolved
@@ -60,13 +60,8 @@
     "css-loader": "3.2.0",
     "dotenv": "8.2.0",
     "dotenv-expand": "5.1.0",
-<<<<<<< HEAD
-    "electron": "^6.0.0",
+    "electron": "^7.0.0",
     "electron-builder": "^22.1.0",
-=======
-    "electron": "^7.0.0",
-    "electron-builder": "^21.1.5",
->>>>>>> 079fe2cc
     "electron-download": "^4.1.1",
     "eslint": "^6.0.1",
     "eslint-config-react-app": "^5.0.0",
