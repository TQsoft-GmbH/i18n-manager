--- conflicted
+++ resolved
@@ -93,13 +93,8 @@
     "react-app-polyfill": "^1.0.1",
     "react-dev-utils": "^9.0.1",
     "resolve": "1.12.0",
-<<<<<<< HEAD
     "rimraf": "^3.0.0",
-    "sass-loader": "7.1.0",
-=======
-    "rimraf": "^2.6.3",
     "sass-loader": "7.2.0",
->>>>>>> 0ff764c8
     "semver": "6.3.0",
     "style-loader": "1.0.0",
     "terser-webpack-plugin": "1.4.0",
