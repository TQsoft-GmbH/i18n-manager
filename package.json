{
  "name": "i18n-manager",
  "version": "2.0.6",
  "main": "build/main/index.js",
  "license": "MIT",
  "description": "The app that will help to manage your app translations",
  "author": {
    "email": "gilmarsquinelato@gmail.com",
    "name": "Gilmar Quinelato",
    "url": "https://www.github.com/gilmarsquinelato"
  },
  "module": "commonjs",
  "homepage": "./",
  "scripts": {
    "start": "cross-env NODE_ENV=development concurrently \"yarn start:web\" \"yarn watch:main\" \"wait-on http-get://localhost:3000/ && yarn start:main\"",
    "build": "cross-env NODE_ENV=production yarn build:all && electron-builder -wml",
    "start:web": "cross-env BROWSER=none node scripts/start.js",
    "build:web": "node scripts/build.js",
    "start:main": "electron --inspect=9229 --remote-debugging-port=9222 .",
    "build:main": "tsc --outDir ./build -d -p ./main",
    "watch:main": "tsc --outDir ./build -w -p ./main",
    "build:all": "yarn clean && concurrently \"yarn build:web\" \"yarn build:main\"",
    "postinstall": "electron-builder install-app-deps",
    "clean": "rimraf build dist"
  },
  "devDependencies": {
    "@babel/core": "7.6.0",
    "@sentry/cli": "^1.46.0",
    "@sentry/electron": "^0.17.1",
    "@svgr/webpack": "4.3.2",
    "@types/electron": "^1.6.10",
    "@types/electron-devtools-installer": "^2.2.0",
    "@types/electron-is-dev": "^1.1.1",
    "@types/history": "^4.7.2",
    "@types/jest": "^24.0.15",
    "@types/js-yaml": "^3.12.1",
    "@types/lodash": "^4.14.135",
    "@types/node": "^12.0.10",
    "@types/react": "16.8.25",
    "@types/react-dom": "16.9.0",
    "@types/react-redux": "^7.1.1",
    "@types/react-router-dom": "^4.3.4",
    "@types/redux": "^3.6.0",
    "@types/redux-actions": "^2.6.1",
    "@types/redux-saga": "^0.10.5",
    "@types/semver": "^6.0.1",
    "@types/uuid": "^3.4.4",
<<<<<<< HEAD
    "@typescript-eslint/eslint-plugin": "2.2.0",
    "@typescript-eslint/parser": "2.3.0",
=======
    "@typescript-eslint/eslint-plugin": "2.3.0",
    "@typescript-eslint/parser": "2.2.0",
>>>>>>> 9154109a
    "babel-eslint": "10.0.3",
    "babel-jest": "^24.8.0",
    "babel-loader": "8.0.6",
    "babel-plugin-named-asset-import": "^0.3.2",
    "babel-preset-react-app": "^9.0.0",
    "camelcase": "^5.2.0",
    "case-sensitive-paths-webpack-plugin": "2.2.0",
    "codacy-coverage": "^3.4.0",
    "concurrently": "^4.1.1",
    "cross-env": "^5.2.0",
    "css-loader": "3.2.0",
    "dotenv": "8.1.0",
    "dotenv-expand": "5.1.0",
    "electron": "^6.0.0",
    "electron-builder": "^21.1.5",
    "electron-download": "^4.1.1",
    "eslint": "^6.0.1",
    "eslint-config-react-app": "^5.0.0",
    "eslint-loader": "3.0.0",
    "eslint-plugin-flowtype": "4.3.0",
    "eslint-plugin-import": "2.18.1",
    "eslint-plugin-jsx-a11y": "6.2.1",
    "eslint-plugin-react": "7.14.3",
    "eslint-plugin-react-hooks": "^2.0.0",
    "file-loader": "4.2.0",
    "fs-extra": "8.1.0",
    "fsevents": "^2.0.7",
    "html-webpack-plugin": "4.0.0-beta.8",
    "identity-obj-proxy": "3.0.0",
    "is-wsl": "^2.1.0",
    "jest": "^24.8.0",
    "jest-environment-jsdom-fourteen": "0.1.0",
    "jest-resolve": "24.9.0",
    "jest-watch-typeahead": "0.4.0",
    "mini-css-extract-plugin": "^0.8.0",
    "node-sass": "^4.12.0",
    "optimize-css-assets-webpack-plugin": "5.0.3",
    "pnp-webpack-plugin": "1.5.0",
    "postcss-flexbugs-fixes": "4.1.0",
    "postcss-loader": "3.0.0",
    "postcss-normalize": "8.0.1",
    "postcss-preset-env": "6.7.0",
    "postcss-safe-parser": "4.0.1",
    "react-app-polyfill": "^1.0.1",
    "react-dev-utils": "^9.0.1",
    "resolve": "1.12.0",
    "rimraf": "^3.0.0",
    "sass-loader": "8.0.0",
    "semver": "6.3.0",
    "style-loader": "1.0.0",
    "terser-webpack-plugin": "2.1.0",
    "ts-jest": "^24.0.2",
    "ts-node": "^8.3.0",
    "ts-pnp": "1.1.4",
    "tsconfig-paths-webpack-plugin": "^3.2.0",
    "tslint": "^5.18.0",
    "tslint-config-airbnb": "^5.11.1",
    "url-loader": "2.1.0",
    "wait-on": "^3.2.0",
    "webpack": "^4.37.0",
    "webpack-dev-server": "3.8.1",
    "webpack-manifest-plugin": "2.0.4",
    "workbox-webpack-plugin": "4.3.1"
  },
  "dependencies": {
    "antd": "^3.19.8",
    "axios": "^0.19.0",
    "electron-devtools-installer": "^2.2.4",
    "electron-is-dev": "^1.1.0",
    "electron-updater": "^4.1.2",
    "history": "^4.9.0",
    "immutable": "^4.0.0-rc.12",
    "js-yaml": "^3.13.1",
    "lodash": "^4.17.11",
    "object-path-immutable": "^3.1.1",
    "react": "^16.8.6",
    "react-dom": "npm:@hot-loader/react-dom",
    "react-hanger": "^2.0.0",
    "react-hot-loader": "^4.11.1",
    "react-redux": "^7.1.0",
    "react-router-dom": "^5.0.1",
    "redux": "^4.0.1",
    "redux-actions": "^2.6.5",
    "redux-batched-actions": "^0.4.1",
    "redux-saga": "^1.0.4",
    "typescript": "3.5.2",
    "uuid": "^3.3.2"
  },
  "build": {
    "productName": "i18n Manager",
    "appId": "com.i18n-manager.app",
    "files": [
      "build/**/*",
      "node_modules/**/*",
      "icons/**/*",
      "package.json"
    ],
    "icon": "./icons/icon.png",
    "mac": {
      "publish": [
        "github"
      ],
      "category": "public.app-category.developer-tools",
      "target": [
        "dmg"
      ],
      "extendInfo": {
        "CFBundleDocumentTypes": [
          {
            "CFBundleTypeName": "Folder",
            "CFBundleTypeOSTypes": [
              "fold"
            ],
            "CFBundleTypeRole": "Editor",
            "LSIsAppleDefaultForType": true
          }
        ]
      }
    },
    "linux": {
      "publish": [
        "github"
      ],
      "category": "Development"
    },
    "win": {
      "publish": [
        "github"
      ]
    }
  },
  "babel": {
    "presets": [
      "react-app"
    ]
  },
  "browserslist": {
    "production": [
      "last 1 chrome version"
    ],
    "development": [
      "last 1 chrome version"
    ]
  }
}<|MERGE_RESOLUTION|>--- conflicted
+++ resolved
@@ -45,13 +45,8 @@
     "@types/redux-saga": "^0.10.5",
     "@types/semver": "^6.0.1",
     "@types/uuid": "^3.4.4",
-<<<<<<< HEAD
-    "@typescript-eslint/eslint-plugin": "2.2.0",
+    "@typescript-eslint/eslint-plugin": "2.3.0",
     "@typescript-eslint/parser": "2.3.0",
-=======
-    "@typescript-eslint/eslint-plugin": "2.3.0",
-    "@typescript-eslint/parser": "2.2.0",
->>>>>>> 9154109a
     "babel-eslint": "10.0.3",
     "babel-jest": "^24.8.0",
     "babel-loader": "8.0.6",
