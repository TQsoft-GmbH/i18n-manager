--- conflicted
+++ resolved
@@ -45,15 +45,9 @@
     "@types/redux-saga": "^0.10.5",
     "@types/semver": "^6.0.1",
     "@types/uuid": "^3.4.4",
-<<<<<<< HEAD
-    "@typescript-eslint/eslint-plugin": "1.13.0",
-    "@typescript-eslint/parser": "1.13.0",
-    "babel-eslint": "10.0.3",
-=======
     "@typescript-eslint/eslint-plugin": "2.0.0",
     "@typescript-eslint/parser": "2.0.0",
-    "babel-eslint": "10.0.2",
->>>>>>> a3999347
+    "babel-eslint": "10.0.3",
     "babel-jest": "^24.8.0",
     "babel-loader": "8.0.6",
     "babel-plugin-named-asset-import": "^0.3.2",
