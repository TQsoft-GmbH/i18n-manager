{
  "name": "i18n-manager",
  "version": "2.0.6",
  "main": "build/main/index.js",
  "license": "MIT",
  "description": "The app that will help to manage your app translations",
  "author": {
    "email": "gilmarsquinelato@gmail.com",
    "name": "Gilmar Quinelato",
    "url": "https://www.github.com/gilmarsquinelato"
  },
  "module": "commonjs",
  "homepage": "./",
  "scripts": {
    "start": "cross-env NODE_ENV=development concurrently \"yarn start:web\" \"yarn watch:main\" \"wait-on http-get://localhost:3000/ && yarn start:main\"",
    "build": "cross-env NODE_ENV=production yarn build:all && electron-builder -wml",
    "start:web": "cross-env BROWSER=none node scripts/start.js",
    "build:web": "node scripts/build.js",
    "start:main": "electron --inspect=9229 --remote-debugging-port=9222 .",
    "build:main": "tsc --outDir ./build -d -p ./main",
    "watch:main": "tsc --outDir ./build -w -p ./main",
    "build:all": "yarn clean && concurrently \"yarn build:web\" \"yarn build:main\"",
    "postinstall": "electron-builder install-app-deps",
    "clean": "rimraf build dist"
  },
  "devDependencies": {
    "@babel/core": "7.5.5",
    "@sentry/cli": "^1.46.0",
    "@sentry/electron": "^0.17.1",
    "@svgr/webpack": "4.3.2",
    "@types/electron": "^1.6.10",
    "@types/electron-devtools-installer": "^2.2.0",
    "@types/electron-is-dev": "^1.1.1",
    "@types/history": "^4.7.2",
    "@types/jest": "^24.0.15",
    "@types/js-yaml": "^3.12.1",
    "@types/lodash": "^4.14.135",
    "@types/node": "^12.0.10",
    "@types/react": "16.8.24",
    "@types/react-dom": "16.8.5",
    "@types/react-redux": "^7.1.1",
    "@types/react-router-dom": "^4.3.4",
    "@types/redux": "^3.6.0",
    "@types/redux-actions": "^2.6.1",
    "@types/redux-saga": "^0.10.5",
    "@types/semver": "^6.0.1",
    "@types/uuid": "^3.4.4",
    "@typescript-eslint/eslint-plugin": "1.13.0",
    "@typescript-eslint/parser": "1.13.0",
    "babel-eslint": "10.0.2",
    "babel-jest": "^24.8.0",
    "babel-loader": "8.0.6",
    "babel-plugin-named-asset-import": "^0.3.2",
    "babel-preset-react-app": "^9.0.0",
    "camelcase": "^5.2.0",
    "case-sensitive-paths-webpack-plugin": "2.2.0",
    "codacy-coverage": "^3.4.0",
    "concurrently": "^4.1.1",
    "cross-env": "^5.2.0",
    "css-loader": "3.1.0",
    "dotenv": "8.0.0",
    "dotenv-expand": "5.1.0",
    "electron": "^6.0.0",
    "electron-builder": "^21.1.5",
    "electron-download": "^4.1.1",
    "eslint": "^6.0.1",
    "eslint-config-react-app": "^4.0.1",
    "eslint-loader": "2.1.2",
    "eslint-plugin-flowtype": "3.12.2",
    "eslint-plugin-import": "2.18.1",
    "eslint-plugin-jsx-a11y": "6.2.1",
    "eslint-plugin-react": "7.14.3",
    "eslint-plugin-react-hooks": "^1.6.1",
    "file-loader": "4.1.0",
    "fs-extra": "8.1.0",
    "fsevents": "^2.0.7",
    "html-webpack-plugin": "4.0.0-beta.8",
    "identity-obj-proxy": "3.0.0",
    "is-wsl": "^2.1.0",
    "jest": "^24.8.0",
    "jest-environment-jsdom-fourteen": "0.1.0",
    "jest-resolve": "24.8.0",
    "jest-watch-typeahead": "0.3.1",
    "mini-css-extract-plugin": "^0.8.0",
    "node-sass": "^4.12.0",
    "optimize-css-assets-webpack-plugin": "5.0.3",
    "pnp-webpack-plugin": "1.5.0",
    "postcss-flexbugs-fixes": "4.1.0",
    "postcss-loader": "3.0.0",
    "postcss-normalize": "8.0.1",
    "postcss-preset-env": "6.7.0",
    "postcss-safe-parser": "4.0.1",
    "react-app-polyfill": "^1.0.1",
    "react-dev-utils": "^9.0.1",
    "resolve": "1.12.0",
    "rimraf": "^2.6.3",
    "sass-loader": "7.1.0",
    "semver": "6.3.0",
<<<<<<< HEAD
    "style-loader": "1.0.0",
    "terser-webpack-plugin": "1.3.0",
=======
    "style-loader": "0.23.1",
    "terser-webpack-plugin": "1.4.0",
>>>>>>> 35e71edc
    "ts-jest": "^24.0.2",
    "ts-node": "^8.3.0",
    "ts-pnp": "1.1.2",
    "tsconfig-paths-webpack-plugin": "^3.2.0",
    "tslint": "^5.18.0",
    "tslint-config-airbnb": "^5.11.1",
    "url-loader": "2.1.0",
    "wait-on": "^3.2.0",
    "webpack": "^4.37.0",
    "webpack-dev-server": "3.7.2",
    "webpack-manifest-plugin": "2.0.4",
    "workbox-webpack-plugin": "4.3.1"
  },
  "dependencies": {
    "antd": "^3.19.8",
    "axios": "^0.19.0",
    "electron-devtools-installer": "^2.2.4",
    "electron-is-dev": "^1.1.0",
    "electron-updater": "^4.1.2",
    "history": "^4.9.0",
    "immutable": "^4.0.0-rc.12",
    "js-yaml": "^3.13.1",
    "lodash": "^4.17.11",
    "object-path-immutable": "^3.1.1",
    "react": "^16.8.6",
    "react-dom": "npm:@hot-loader/react-dom",
    "react-hanger": "^2.0.0",
    "react-hot-loader": "^4.11.1",
    "react-redux": "^7.1.0",
    "react-router-dom": "^5.0.1",
    "redux": "^4.0.1",
    "redux-actions": "^2.6.5",
    "redux-batched-actions": "^0.4.1",
    "redux-saga": "^1.0.4",
    "typescript": "3.5.2",
    "uuid": "^3.3.2"
  },
  "build": {
    "productName": "i18n Manager",
    "appId": "com.i18n-manager.app",
    "files": [
      "build/**/*",
      "node_modules/**/*",
      "icons/**/*",
      "package.json"
    ],
    "icon": "./icons/icon.png",
    "mac": {
      "publish": [
        "github"
      ],
      "category": "public.app-category.developer-tools",
      "target": [
        "dmg"
      ],
      "extendInfo": {
        "CFBundleDocumentTypes": [
          {
            "CFBundleTypeName": "Folder",
            "CFBundleTypeOSTypes": [
              "fold"
            ],
            "CFBundleTypeRole": "Editor",
            "LSIsAppleDefaultForType": true
          }
        ]
      }
    },
    "linux": {
      "publish": [
        "github"
      ],
      "category": "Development"
    },
    "win": {
      "publish": [
        "github"
      ]
    }
  },
  "babel": {
    "presets": [
      "react-app"
    ]
  },
  "browserslist": {
    "production": [
      "last 1 chrome version"
    ],
    "development": [
      "last 1 chrome version"
    ]
  }
}<|MERGE_RESOLUTION|>--- conflicted
+++ resolved
@@ -96,13 +96,8 @@
     "rimraf": "^2.6.3",
     "sass-loader": "7.1.0",
     "semver": "6.3.0",
-<<<<<<< HEAD
     "style-loader": "1.0.0",
-    "terser-webpack-plugin": "1.3.0",
-=======
-    "style-loader": "0.23.1",
     "terser-webpack-plugin": "1.4.0",
->>>>>>> 35e71edc
     "ts-jest": "^24.0.2",
     "ts-node": "^8.3.0",
     "ts-pnp": "1.1.2",
